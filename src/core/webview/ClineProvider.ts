--- conflicted
+++ resolved
@@ -41,11 +41,7 @@
 	DEFAULT_MODES,
 } from "@roo-code/types"
 import { TelemetryService } from "@roo-code/telemetry"
-<<<<<<< HEAD
-import { CloudService, getRooCodeApiUrl } from "@roo-code/cloud"
-=======
 import { CloudService, BridgeOrchestrator, getRooCodeApiUrl } from "@roo-code/cloud"
->>>>>>> 130ce293
 
 import { Package } from "../../shared/package"
 import { findLast } from "../../shared/array"
@@ -94,7 +90,6 @@
 import { webviewMessageHandler } from "./webviewMessageHandler"
 import { getNonce } from "./getNonce"
 import { getUri } from "./getUri"
-import { FCOMessageHandler } from "../../services/file-changes/FCOMessageHandler"
 
 /**
  * https://github.com/microsoft/vscode-webview-ui-toolkit-samples/blob/main/default/weather-webview/src/providers/WeatherViewProvider.ts
@@ -125,7 +120,6 @@
 	private taskEventListeners: WeakMap<Task, Array<() => void>> = new WeakMap()
 
 	private recentTasksCache?: string[]
-	private globalFileChangeManager?: import("../../services/file-changes/FileChangeManager").FileChangeManager
 
 	public isViewLaunched = false
 	public settingsImportedAt?: number
@@ -439,11 +433,7 @@
 		await this.removeClineFromStack()
 		// Resume the last cline instance in the stack (if it exists - this is
 		// the 'parent' calling task).
-<<<<<<< HEAD
-		await this.getCurrentTask()?.resumePausedTask(lastMessage)
-=======
 		await this.getCurrentTask()?.completeSubtask(lastMessage)
->>>>>>> 130ce293
 	}
 
 	/*
@@ -496,8 +486,6 @@
 		this.mcpHub = undefined
 		this.marketplaceManager?.cleanup()
 		this.customModesManager?.dispose()
-		this.globalFileChangeManager?.dispose()
-		this.globalFileChangeManager = undefined
 		this.log("Disposed all disposables")
 		ClineProvider.activeInstances.delete(this)
 
@@ -734,13 +722,7 @@
 		await this.removeClineFromStack()
 	}
 
-<<<<<<< HEAD
-public async createTaskWithHistoryItem(
-		historyItem: HistoryItem & { rootTask?: Task; parentTask?: Task; preservedFCOState?: any },
-	) {
-=======
 	public async createTaskWithHistoryItem(historyItem: HistoryItem & { rootTask?: Task; parentTask?: Task }) {
->>>>>>> 130ce293
 		await this.removeClineFromStack()
 
 		// If the history item has a saved mode, restore it and its associated API configuration.
@@ -809,11 +791,7 @@
 			parentTask: historyItem.parentTask,
 			taskNumber: historyItem.number,
 			onCreated: this.taskCreationCallback,
-<<<<<<< HEAD
-			enableBridge: false, // BridgeOrchestrator removed in main
-=======
 			enableBridge: BridgeOrchestrator.isEnabled(cloudUserInfo, remoteControlEnabled),
->>>>>>> 130ce293
 		})
 
 		await this.addClineToStack(task)
@@ -821,37 +799,6 @@
 		this.log(
 			`[createTaskWithHistoryItem] ${task.parentTask ? "child" : "parent"} task ${task.taskId}.${task.instanceId} instantiated`,
 		)
-
-		// Restore preserved FCO state if provided (from task abort/cancel)
-		if (historyItem.preservedFCOState) {
-			try {
-				const fileChangeManager = await this.ensureFileChangeManager()
-				if (fileChangeManager && historyItem.preservedFCOState.files) {
-					// Restore the file changes in FileChangeManager
-					fileChangeManager.setFiles(historyItem.preservedFCOState.files)
-
-					// Send restored FCO state to webview
-					const filteredChangeset = await fileChangeManager.getLLMOnlyChanges(
-						task.taskId,
-						task.fileContextTracker,
-					)
-
-					if (filteredChangeset.files.length > 0) {
-						this.postMessageToWebview({
-							type: "filesChanged",
-							filesChanged: filteredChangeset,
-						})
-
-						this.log(
-							`[createTaskWithHistoryItem] Restored FCO state with ${filteredChangeset.files.length} LLM-only file changes`,
-						)
-					}
-				}
-			} catch (error) {
-				this.log(`[createTaskWithHistoryItem] Failed to restore FCO state: ${error}`)
-				// Non-critical error, don't fail task creation
-			}
-		}
 
 		return task
 	}
@@ -1036,17 +983,8 @@
 	 * @param webview A reference to the extension webview
 	 */
 	private setWebviewMessageListener(webview: vscode.Webview) {
-		const onReceiveMessage = async (message: WebviewMessage) => {
-			// Handle FCO messages first
-			const fcoMessageHandler = new FCOMessageHandler(this)
-			if (fcoMessageHandler.shouldHandleMessage(message)) {
-				await fcoMessageHandler.handleMessage(message)
-				return
-			}
-
-			// Delegate to main message handler
-			await webviewMessageHandler(this, message, this.marketplaceManager)
-		}
+		const onReceiveMessage = async (message: WebviewMessage) =>
+			webviewMessageHandler(this, message, this.marketplaceManager)
 
 		const messageDisposable = webview.onDidReceiveMessage(onReceiveMessage)
 		this.webviewDisposables.push(messageDisposable)
@@ -1059,12 +997,6 @@
 	public async handleModeSwitch(newMode: Mode) {
 		const task = this.getCurrentTask()
 
-<<<<<<< HEAD
-			try {
-				// Update the task history with the new mode first.
-				const history = this.getGlobalState("taskHistory") ?? []
-				const taskHistoryItem = history.find((item) => item.id === cline.taskId)
-=======
 		if (task) {
 			TelemetryService.instance.captureModeSwitch(task.taskId, newMode)
 			task.emit(RooCodeEventName.TaskModeSwitched, task.taskId, newMode)
@@ -1073,7 +1005,6 @@
 				// Update the task history with the new mode first.
 				const history = this.getGlobalState("taskHistory") ?? []
 				const taskHistoryItem = history.find((item) => item.id === task.taskId)
->>>>>>> 130ce293
 
 				if (taskHistoryItem) {
 					taskHistoryItem.mode = newMode
@@ -1081,11 +1012,7 @@
 				}
 
 				// Only update the task's mode after successful persistence.
-<<<<<<< HEAD
-				;(cline as any)._taskMode = newMode
-=======
 				;(task as any)._taskMode = newMode
->>>>>>> 130ce293
 			} catch (error) {
 				// If persistence fails, log the error but don't update the in-memory state.
 				this.log(
@@ -1249,82 +1176,10 @@
 		}
 
 		await this.postStateToWebview()
-<<<<<<< HEAD
-
-	if (providerSettings.apiProvider) {
-		this.emit(RooCodeEventName.ProviderProfileChanged, { name, provider: providerSettings.apiProvider })
-	}
-}
-
-public async cancelTask(): Promise<void> {
-	const cline = this.getCurrentTask()
-
-	if (!cline) {
-		return
-	}
-
-	console.log(`[cancelTask] cancelling task ${cline.taskId}.${cline.instanceId}`)
-
-	const { historyItem } = await this.getTaskWithId(cline.taskId)
-	// Preserve parent and root task information for history item.
-	const rootTask = cline.rootTask
-	const parentTask = cline.parentTask
-
-	// Preserve FCO state before aborting task to prevent FCO from disappearing
-	let preservedFCOState: any = undefined
-	try {
-		const fileChangeManager = this.getFileChangeManager()
-		if (fileChangeManager) {
-			preservedFCOState = fileChangeManager.getChanges()
-			this.log(`[cancelTask] Preserved FCO state with ${preservedFCOState.files.length} files`)
-		}
-	} catch (error) {
-		this.log(`[cancelTask] Failed to preserve FCO state: ${error}`)
-	}
-
-	cline.abortTask()
-
-	await pWaitFor(
-		() =>
-			this.getCurrentTask()! === undefined ||
-			this.getCurrentTask()!.isStreaming === false ||
-			this.getCurrentTask()!.didFinishAbortingStream ||
-			// If only the first chunk is processed, then there's no
-			// need to wait for graceful abort (closes edits, browser,
-			// etc).
-			this.getCurrentTask()!.isWaitingForFirstChunk,
-		{
-			timeout: 3_000,
-		},
-	).catch(() => {
-		console.error("Failed to abort task")
-	})
-
-	if (this.getCurrentTask()) {
-		// 'abandoned' will prevent this Cline instance from affecting
-		// future Cline instances. This may happen if its hanging on a
-		// streaming request.
-		this.getCurrentTask()!.abandoned = true
-	}
-
-	// Clears task again, so we need to abortTask manually above.
-	await this.createTaskWithHistoryItem({ ...historyItem, rootTask, parentTask, preservedFCOState })
-}
-
-// Clear the current task without treating it as a subtask.
-// This is used when the user cancels a task that is not a subtask.
-public async clearTask(): Promise<void> {
-	if (this.clineStack.length > 0) {
-		const task = this.clineStack[this.clineStack.length - 1]
-		console.log(`[clearTask] clearing task ${task.taskId}.${task.instanceId}`)
-		await this.removeClineFromStack()
-	}
-=======
 
 		if (providerSettings.apiProvider) {
 			this.emit(RooCodeEventName.ProviderProfileChanged, { name, provider: providerSettings.apiProvider })
 		}
->>>>>>> 130ce293
 	}
 
 	async updateCustomInstructions(instructions?: string) {
@@ -1784,10 +1639,7 @@
 			remoteControlEnabled,
 			openRouterImageApiKey,
 			openRouterImageGenerationSelectedModel,
-<<<<<<< HEAD
-=======
 			openRouterUseMiddleOutTransform,
->>>>>>> 130ce293
 		} = await this.getState()
 
 		const telemetryKey = process.env.POSTHOG_API_KEY
@@ -1919,17 +1771,10 @@
 			includeDiagnosticMessages: includeDiagnosticMessages ?? true,
 			maxDiagnosticMessages: maxDiagnosticMessages ?? 50,
 			includeTaskHistoryInEnhance: includeTaskHistoryInEnhance ?? true,
-<<<<<<< HEAD
-		remoteControlEnabled,
-		filesChangedEnabled: this.getGlobalState("filesChangedEnabled") ?? true,
-		openRouterImageApiKey,
-		openRouterImageGenerationSelectedModel,
-=======
 			remoteControlEnabled,
 			openRouterImageApiKey,
 			openRouterImageGenerationSelectedModel,
 			openRouterUseMiddleOutTransform,
->>>>>>> 130ce293
 		}
 	}
 
@@ -2124,11 +1969,6 @@
 			includeDiagnosticMessages: stateValues.includeDiagnosticMessages ?? true,
 			maxDiagnosticMessages: stateValues.maxDiagnosticMessages ?? 50,
 			includeTaskHistoryInEnhance: stateValues.includeTaskHistoryInEnhance ?? true,
-<<<<<<< HEAD
-			// Remote control functionality removed in main branch
-			remoteControlEnabled: false,
-			// Add image generation settings
-=======
 			remoteControlEnabled: (() => {
 				try {
 					const cloudSettings = CloudService.instance.getUserSettings()
@@ -2140,7 +1980,6 @@
 					return false
 				}
 			})(),
->>>>>>> 130ce293
 			openRouterImageApiKey: stateValues.openRouterImageApiKey,
 			openRouterImageGenerationSelectedModel: stateValues.openRouterImageGenerationSelectedModel,
 		}
@@ -2170,7 +2009,7 @@
 	}
 
 	// @deprecated - Use `ContextProxy#getValue` instead.
-	public getGlobalState<K extends keyof GlobalState>(key: K) {
+	private getGlobalState<K extends keyof GlobalState>(key: K) {
 		return this.contextProxy.getValue(key)
 	}
 
@@ -2261,12 +2100,43 @@
 
 		if (!config) {
 			this.log("[ClineProvider#remoteControlEnabled] Failed to get bridge config")
-<<<<<<< HEAD
 			return
 		}
 
-		// BridgeOrchestrator functionality removed in main branch
-		this.log(`[ClineProvider#remoteControlEnabled] Remote control ${enabled ? 'enabled' : 'disabled'}`)
+		await BridgeOrchestrator.connectOrDisconnect(userInfo, enabled, {
+			...config,
+			provider: this,
+			sessionId: vscode.env.sessionId,
+		})
+
+		const bridge = BridgeOrchestrator.getInstance()
+
+		if (bridge) {
+			const currentTask = this.getCurrentTask()
+
+			if (currentTask && !currentTask.enableBridge) {
+				try {
+					currentTask.enableBridge = true
+					await BridgeOrchestrator.subscribeToTask(currentTask)
+				} catch (error) {
+					const message = `[ClineProvider#remoteControlEnabled] BridgeOrchestrator.subscribeToTask() failed: ${error instanceof Error ? error.message : String(error)}`
+					this.log(message)
+					console.error(message)
+				}
+			}
+		} else {
+			for (const task of this.clineStack) {
+				if (task.enableBridge) {
+					try {
+						await BridgeOrchestrator.getInstance()?.unsubscribeFromTask(task.taskId)
+					} catch (error) {
+						const message = `[ClineProvider#remoteControlEnabled] BridgeOrchestrator#unsubscribeFromTask() failed: ${error instanceof Error ? error.message : String(error)}`
+						this.log(message)
+						console.error(message)
+					}
+				}
+			}
+		}
 	}
 
 	/**
@@ -2368,36 +2238,11 @@
 				// Stop when we hit tasks older than 7 days.
 				if (item.ts < sevenDaysAgo) {
 					break
-=======
-			return
-		}
-
-		await BridgeOrchestrator.connectOrDisconnect(userInfo, enabled, {
-			...config,
-			provider: this,
-			sessionId: vscode.env.sessionId,
-		})
-
-		const bridge = BridgeOrchestrator.getInstance()
-
-		if (bridge) {
-			const currentTask = this.getCurrentTask()
-
-			if (currentTask && !currentTask.enableBridge) {
-				try {
-					currentTask.enableBridge = true
-					await BridgeOrchestrator.subscribeToTask(currentTask)
-				} catch (error) {
-					const message = `[ClineProvider#remoteControlEnabled] BridgeOrchestrator.subscribeToTask() failed: ${error instanceof Error ? error.message : String(error)}`
-					this.log(message)
-					console.error(message)
->>>>>>> 130ce293
 				}
 
 				recentTaskIds.push(item.id)
 			}
 		} else {
-<<<<<<< HEAD
 			// Otherwise, return the most recent 100 tasks (or all if less than 100).
 			recentTaskIds = workspaceTasks.slice(0, Math.min(100, workspaceTasks.length)).map((item) => item.id)
 		}
@@ -2432,43 +2277,8 @@
 				await vscode.workspace
 					.getConfiguration(Package.name)
 					.update("deniedCommands", configuration.deniedCommands, vscode.ConfigurationTarget.Global)
-=======
-			for (const task of this.clineStack) {
-				if (task.enableBridge) {
-					try {
-						await BridgeOrchestrator.getInstance()?.unsubscribeFromTask(task.taskId)
-					} catch (error) {
-						const message = `[ClineProvider#remoteControlEnabled] BridgeOrchestrator#unsubscribeFromTask() failed: ${error instanceof Error ? error.message : String(error)}`
-						this.log(message)
-						console.error(message)
-					}
-				}
->>>>>>> 130ce293
-			}
-		}
-	}
-
-	/**
-	 * Gets the CodeIndexManager for the current active workspace
-	 * @returns CodeIndexManager instance for the current workspace or the default one
-	 */
-	public getCurrentWorkspaceCodeIndexManager(): CodeIndexManager | undefined {
-		return CodeIndexManager.getInstance(this.context)
-	}
-
-	/**
-	 * Updates the code index status subscription to listen to the current workspace manager
-	 */
-	private updateCodeIndexStatusSubscription(): void {
-		// Get the current workspace manager
-		const currentManager = this.getCurrentWorkspaceCodeIndexManager()
-
-		// If the manager hasn't changed, no need to update subscription
-		if (currentManager === this.currentWorkspaceManager) {
-			return
-		}
-
-<<<<<<< HEAD
+			}
+
 			if (configuration.commandExecutionTimeout !== undefined) {
 				await vscode.workspace
 					.getConfiguration(Package.name)
@@ -2499,158 +2309,6 @@
 			throw new OrganizationAllowListViolationError(t("common:errors.violated_organization_allowlist"))
 		}
 
-=======
-		// Dispose the old subscription if it exists
-		if (this.codeIndexStatusSubscription) {
-			this.codeIndexStatusSubscription.dispose()
-			this.codeIndexStatusSubscription = undefined
-		}
-
-		// Update the current workspace manager reference
-		this.currentWorkspaceManager = currentManager
-
-		// Subscribe to the new manager's progress updates if it exists
-		if (currentManager) {
-			this.codeIndexStatusSubscription = currentManager.onProgressUpdate((update: IndexProgressUpdate) => {
-				// Only send updates if this manager is still the current one
-				if (currentManager === this.getCurrentWorkspaceCodeIndexManager()) {
-					// Get the full status from the manager to ensure we have all fields correctly formatted
-					const fullStatus = currentManager.getCurrentStatus()
-					this.postMessageToWebview({
-						type: "indexingStatusUpdate",
-						values: fullStatus,
-					})
-				}
-			})
-
-			if (this.view) {
-				this.webviewDisposables.push(this.codeIndexStatusSubscription)
-			}
-
-			// Send initial status for the current workspace
-			this.postMessageToWebview({
-				type: "indexingStatusUpdate",
-				values: currentManager.getCurrentStatus(),
-			})
-		}
-	}
-
-	/**
-	 * TaskProviderLike, TelemetryPropertiesProvider
-	 */
-
-	public getCurrentTask(): Task | undefined {
-		if (this.clineStack.length === 0) {
-			return undefined
-		}
-
-		return this.clineStack[this.clineStack.length - 1]
-	}
-
-	public getRecentTasks(): string[] {
-		if (this.recentTasksCache) {
-			return this.recentTasksCache
-		}
-
-		const history = this.getGlobalState("taskHistory") ?? []
-		const workspaceTasks: HistoryItem[] = []
-
-		for (const item of history) {
-			if (!item.ts || !item.task || item.workspace !== this.cwd) {
-				continue
-			}
-
-			workspaceTasks.push(item)
-		}
-
-		if (workspaceTasks.length === 0) {
-			this.recentTasksCache = []
-			return this.recentTasksCache
-		}
-
-		workspaceTasks.sort((a, b) => b.ts - a.ts)
-		let recentTaskIds: string[] = []
-
-		if (workspaceTasks.length >= 100) {
-			// If we have at least 100 tasks, return tasks from the last 7 days.
-			const sevenDaysAgo = Date.now() - 7 * 24 * 60 * 60 * 1000
-
-			for (const item of workspaceTasks) {
-				// Stop when we hit tasks older than 7 days.
-				if (item.ts < sevenDaysAgo) {
-					break
-				}
-
-				recentTaskIds.push(item.id)
-			}
-		} else {
-			// Otherwise, return the most recent 100 tasks (or all if less than 100).
-			recentTaskIds = workspaceTasks.slice(0, Math.min(100, workspaceTasks.length)).map((item) => item.id)
-		}
-
-		this.recentTasksCache = recentTaskIds
-		return this.recentTasksCache
-	}
-
-	// When initializing a new task, (not from history but from a tool command
-	// new_task) there is no need to remove the previous task since the new
-	// task is a subtask of the previous one, and when it finishes it is removed
-	// from the stack and the caller is resumed in this way we can have a chain
-	// of tasks, each one being a sub task of the previous one until the main
-	// task is finished.
-	public async createTask(
-		text?: string,
-		images?: string[],
-		parentTask?: Task,
-		options: CreateTaskOptions = {},
-		configuration: RooCodeSettings = {},
-	): Promise<Task> {
-		if (configuration) {
-			await this.setValues(configuration)
-
-			if (configuration.allowedCommands) {
-				await vscode.workspace
-					.getConfiguration(Package.name)
-					.update("allowedCommands", configuration.allowedCommands, vscode.ConfigurationTarget.Global)
-			}
-
-			if (configuration.deniedCommands) {
-				await vscode.workspace
-					.getConfiguration(Package.name)
-					.update("deniedCommands", configuration.deniedCommands, vscode.ConfigurationTarget.Global)
-			}
-
-			if (configuration.commandExecutionTimeout !== undefined) {
-				await vscode.workspace
-					.getConfiguration(Package.name)
-					.update(
-						"commandExecutionTimeout",
-						configuration.commandExecutionTimeout,
-						vscode.ConfigurationTarget.Global,
-					)
-			}
-
-			if (configuration.currentApiConfigName) {
-				await this.setProviderProfile(configuration.currentApiConfigName)
-			}
-		}
-
-		const {
-			apiConfiguration,
-			organizationAllowList,
-			diffEnabled: enableDiff,
-			enableCheckpoints,
-			fuzzyMatchThreshold,
-			experiments,
-			cloudUserInfo,
-			remoteControlEnabled,
-		} = await this.getState()
-
-		if (!ProfileValidator.isProfileAllowed(apiConfiguration, organizationAllowList)) {
-			throw new OrganizationAllowListViolationError(t("common:errors.violated_organization_allowlist"))
-		}
-
->>>>>>> 130ce293
 		const task = new Task({
 			provider: this,
 			apiConfiguration,
@@ -2665,11 +2323,7 @@
 			parentTask,
 			taskNumber: this.clineStack.length + 1,
 			onCreated: this.taskCreationCallback,
-<<<<<<< HEAD
-			enableBridge: false, // BridgeOrchestrator removed in main
-=======
 			enableBridge: BridgeOrchestrator.isEnabled(cloudUserInfo, remoteControlEnabled),
->>>>>>> 130ce293
 			initialTodos: options.initialTodos,
 			...options,
 		})
@@ -2681,25 +2335,6 @@
 		)
 
 		return task
-<<<<<<< HEAD
-	}
-
-
-	public resumeTask(taskId: string): void {
-		// Use the existing showTaskWithId method which handles both current and
-		// historical tasks.
-		this.showTaskWithId(taskId).catch((error) => {
-			this.log(`Failed to resume task ${taskId}: ${error.message}`)
-		})
-	}
-
-	// Modes
-
-	public async getModes(): Promise<{ slug: string; name: string }[]> {
-		return DEFAULT_MODES.map((mode) => ({ slug: mode.slug, name: mode.name }))
-	}
-
-=======
 	}
 
 	public async cancelTask(): Promise<void> {
@@ -2775,7 +2410,6 @@
 		}
 	}
 
->>>>>>> 130ce293
 	public async getMode(): Promise<string> {
 		const { mode } = await this.getState()
 		return mode
@@ -2788,20 +2422,12 @@
 	// Provider Profiles
 
 	public async getProviderProfiles(): Promise<{ name: string; provider?: string }[]> {
-<<<<<<< HEAD
-		const { listApiConfigMeta } = await this.getState()
-=======
 		const { listApiConfigMeta = [] } = await this.getState()
->>>>>>> 130ce293
 		return listApiConfigMeta.map((profile) => ({ name: profile.name, provider: profile.apiProvider }))
 	}
 
 	public async getProviderProfile(): Promise<string> {
-<<<<<<< HEAD
-		const { currentApiConfigName } = await this.getState()
-=======
 		const { currentApiConfigName = "default" } = await this.getState()
->>>>>>> 130ce293
 		return currentApiConfigName
 	}
 
@@ -2900,33 +2526,10 @@
 		}
 	}
 
-<<<<<<< HEAD
-	public getFileChangeManager():
-		| import("../../services/file-changes/FileChangeManager").FileChangeManager
-		| undefined {
-		return this.globalFileChangeManager
-	}
-
-	public async ensureFileChangeManager(): Promise<
-		import("../../services/file-changes/FileChangeManager").FileChangeManager
-	> {
-		if (!this.globalFileChangeManager) {
-			const { FileChangeManager } = await import("../../services/file-changes/FileChangeManager")
-			this.globalFileChangeManager = new FileChangeManager("HEAD")
-		}
-		return this.globalFileChangeManager
-	}
-
 	public get cwd() {
 		return getWorkspacePath()
 	}
 
-=======
-	public get cwd() {
-		return getWorkspacePath()
-	}
-
->>>>>>> 130ce293
 	/**
 	 * Convert a file path to a webview-accessible URI
 	 * This method safely converts file paths to URIs that can be loaded in the webview
