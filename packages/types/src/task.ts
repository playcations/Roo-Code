--- conflicted
+++ resolved
@@ -2,11 +2,7 @@
 
 import { RooCodeEventName } from "./events.js"
 import type { RooCodeSettings } from "./global-settings.js"
-<<<<<<< HEAD
-import type { ClineMessage, TokenUsage } from "./message.js"
-=======
 import type { ClineMessage, QueuedMessage, TokenUsage } from "./message.js"
->>>>>>> 130ce293
 import type { ToolUsage, ToolName } from "./tool.js"
 import type { StaticAppProperties, GitProperties, TelemetryProperties } from "./telemetry.js"
 import type { TodoItem } from "./todo.js"
@@ -72,9 +68,6 @@
 	[RooCodeEventName.TaskInteractive]: [taskId: string]
 	[RooCodeEventName.TaskResumable]: [taskId: string]
 	[RooCodeEventName.TaskIdle]: [taskId: string]
-<<<<<<< HEAD
-	[RooCodeEventName.TaskSpawned]: [taskId: string]
-=======
 
 	[RooCodeEventName.TaskPaused]: [taskId: string]
 	[RooCodeEventName.TaskUnpaused]: [taskId: string]
@@ -82,7 +75,6 @@
 
 	[RooCodeEventName.TaskUserMessage]: [taskId: string]
 
->>>>>>> 130ce293
 	[RooCodeEventName.ModeChanged]: [mode: string]
 	[RooCodeEventName.ProviderProfileChanged]: [config: { name: string; provider?: string }]
 }
